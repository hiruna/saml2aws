package okta

import (
	"crypto/tls"
	"errors"
	"fmt"
<<<<<<< HEAD
	"io"
=======
	"net/http"
	"net/http/httptest"
>>>>>>> 381b1f01
	"net/url"
	"strings"
	"testing"
	"testing/iotest"

	"github.com/stretchr/testify/assert"
	"github.com/versent/saml2aws/v2/pkg/cfg"
	"github.com/versent/saml2aws/v2/pkg/creds"
	"github.com/versent/saml2aws/v2/pkg/provider"
)

type stateTokenTests struct {
	title      string
	body       string
	stateToken string
	err        error
}

type parseMfaIdentifierTests struct {
	title      string
	identifier string
	authName   string
	index      int
}

func TestGetStateTokenFromOktaPageBody(t *testing.T) {
	tests := []stateTokenTests{
		{
			title:      "State token in body gets returned",
			body:       "someJavascriptCode();\nvar stateToken = '123456789';\nsomeOtherJavaScriptCode();",
			stateToken: "123456789",
			err:        nil,
		},
		{
			title:      "State token not in body causes error",
			body:       "someJavascriptCode();\nsomeOtherJavaScriptCode();",
			stateToken: "",
			err:        errors.New("cannot find state token"),
		},
		{
			title:      "State token with hyphen handled correctly",
			body:       "someJavascriptCode();\nvar stateToken = '12345\x2D6789';\nsomeOtherJavaScriptCode();",
			stateToken: "12345-6789",
			err:        nil,
		},
	}
	for _, test := range tests {
		t.Run(test.title, func(t *testing.T) {
			stateToken, err := getStateTokenFromOktaPageBody(test.body)
			assert.Equal(t, test.stateToken, stateToken)
			if test.err != nil {
				assert.NotNil(t, err)
				assert.Equal(t, test.err.Error(), err.Error())
			}

		})
	}
}

<<<<<<< HEAD
func TestExtractSessionToken(t *testing.T) {
	tests := []struct {
		name          string
		r             io.Reader
		expectedToken string
		expectedError string
	}{
		{
			name:          "response with session token",
			r:             strings.NewReader(`{"sessionToken": "xxxx"}`),
			expectedToken: "xxxx",
		},
		{
			name:          "response with no session token but with status",
			r:             strings.NewReader(`{"status": "invalid password"}`),
			expectedError: "response does not contain session token, received status is: \"invalid password\"",
		},
		{
			name:          "response with no session token and no status",
			r:             strings.NewReader(`{}`),
			expectedError: "response does not contain session token",
		},
		{
			name:          "response is not even json",
			r:             strings.NewReader(`const x = {}`),
			expectedError: "response does not contain session token",
		},
		{
			name:          "reader returns an error",
			r:             iotest.ErrReader(fmt.Errorf("failed to read")),
			expectedError: "error retrieving body from response: failed to read",
		},
	}

	for _, tc := range tests {
		t.Run(tc.name, func(t *testing.T) {
			resp, err := extractSessionToken(tc.r)
			if tc.expectedError != "" {
				if err == nil {
					t.Fatalf("Expected error, but got null")
				}
				if err.Error() != tc.expectedError {
					t.Fatalf("Expected error %q, but got %q",
						err.Error(), tc.expectedError,
					)
				}
			}
			if tc.expectedToken != "" {
				if err != nil {
					t.Fatalf("Expected token %q, but got error %v", tc.expectedToken, err)
				}
				if resp != tc.expectedToken {
					t.Fatalf("Expected token %q, but got %q", tc.expectedToken, resp)
				}
			}
		})
	}
=======
func TestGetMfaChallengeContext(t *testing.T) {
	ts := httptest.NewTLSServer(http.HandlerFunc(func(w http.ResponseWriter, r *http.Request) {
		_, _ = w.Write([]byte("OK"))
	}))
	defer ts.Close()

	t.Run("Verify link without query parameters", func(t *testing.T) {
		oc, loginDetails := setupTestClient(t, ts, "PUSH")

		err := oc.setDeviceTokenCookie(loginDetails)
		assert.Nil(t, err)

		context, err := getMfaChallengeContext(oc, 0, fmt.Sprintf(`{
			"stateToken": "TOKEN",
			"_embedded": {
				"factors": [
					{
						"id": "PUSH",
						"provider": "OKTA",
						"factorType": "PUSH",
						"_links": {
							"verify": { "href": "%s/verify" }
						}
					}
				]
			}
		}`, ts.URL))
		assert.Nil(t, err)

		assert.Equal(t, ts.URL+"/verify?rememberDevice=true", context.oktaVerify)
	})

	t.Run("Verify link with query parameters", func(t *testing.T) {
		oc, loginDetails := setupTestClient(t, ts, "PUSH")

		err := oc.setDeviceTokenCookie(loginDetails)
		assert.Nil(t, err)

		context, err := getMfaChallengeContext(oc, 0, fmt.Sprintf(`{
			"stateToken": "TOKEN",
			"_embedded": {
				"factors": [
					{
						"id": "PUSH",
						"provider": "OKTA",
						"factorType": "PUSH",
						"_links": {
							"verify": { "href": "%s/verify?p=1" }
						}
					}
				]
			}
		}`, ts.URL))
		assert.Nil(t, err)

		assert.Equal(t, ts.URL+"/verify?p=1&rememberDevice=true", context.oktaVerify)
	})
}

func setupTestClient(t *testing.T, ts *httptest.Server, mfa string) (*Client, *creds.LoginDetails) {
	testTransport := http.DefaultTransport.(*http.Transport).Clone()
	testTransport.TLSClientConfig = &tls.Config{InsecureSkipVerify: true}
	opts := &provider.HTTPClientOptions{IsWithRetries: false}
	client, _ := provider.NewHTTPClient(testTransport, opts)
	ac := &Client{
		client:          client,
		targetURL:       ts.URL,
		mfa:             mfa,
		disableSessions: false,
		rememberDevice:  true,
	}
	loginDetails := &creds.LoginDetails{URL: ts.URL, Username: "user@example.com", Password: "test123"}
	return ac, loginDetails
>>>>>>> 381b1f01
}

func TestSetDeviceTokenCookie(t *testing.T) {
	idpAccount := cfg.NewIDPAccount()
	idpAccount.URL = "https://idp.example.com/abcd"
	idpAccount.Username = "user@example.com"

	loginDetails := &creds.LoginDetails{
		Username: "user@example.com",
		Password: "abc123",
		URL:      "https://idp.example.com/abcd",
	}

	oc, err := New(idpAccount)
	assert.Nil(t, err)

	err = oc.setDeviceTokenCookie(loginDetails)
	assert.Nil(t, err)

	expectedDT := fmt.Sprintf("okta_%s_saml2aws", loginDetails.Username)
	actualDT := ""
	for _, c := range oc.client.Jar.Cookies(&url.URL{Scheme: "https", Host: "idp.example.com", Path: "/abc"}) {
		if c.Name == "DT" {
			actualDT = c.Value
		}
	}
	assert.NotEqual(t, actualDT, "")
	assert.Equal(t, expectedDT, actualDT)

}

func TestOktaCfgFlagsDefaultState(t *testing.T) {
	idpAccount := cfg.NewIDPAccount()
	idpAccount.URL = "https://idp.example.com/abcd"
	idpAccount.Username = "user@example.com"

	oc, err := New(idpAccount)
	assert.Nil(t, err)

	assert.False(t, oc.disableSessions, fmt.Errorf("disableSessions should be false by default"))
	assert.True(t, oc.rememberDevice, fmt.Errorf("rememberDevice should be true by default"))
}

func TestOktaCfgFlagsCustomState(t *testing.T) {
	idpAccount := cfg.NewIDPAccount()
	idpAccount.URL = "https://idp.example.com/abcd"
	idpAccount.Username = "user@example.com"

	idpAccount.DisableRememberDevice = true
	oc, err := New(idpAccount)
	assert.Nil(t, err)

	assert.False(t, oc.disableSessions, fmt.Errorf("disableSessions should be false by default"))
	assert.False(t, oc.rememberDevice, fmt.Errorf("DisableRememberDevice was set to true, so rememberDevice should be false"))

	idpAccount.DisableSessions = true

	oc, err = New(idpAccount)
	assert.Nil(t, err)

	assert.True(t, oc.disableSessions, fmt.Errorf("DisableSessions was set to true so disableSessions should be true"))
	assert.False(t, oc.rememberDevice, fmt.Errorf("DisablDisableSessionseRememberDevice was set to true, so rememberDevice should be false"))

}

func TestOktaParseMfaIdentifer(t *testing.T) {
	resp := `{
		"_embedded": {
			"factors": [
				{
					"factorType": "token:software:totp",
					"provider": "GOOGLE",
					"profile": {
						"credentialId": "dade.murphy@example.com"
					}
				},
				{
					"factorType":"webauthn",
					"provider":"FIDO",
					"profile":{
						"authenticatorName":"MacBook Touch ID"
					}
				},
				{
					"factorType":"webauthn",
					"provider":"FIDO",
					"profile":{
						"authenticatorName":"Yubikey 5"
					}
				}
			]
		}
	}`

	tests := []parseMfaIdentifierTests{
		{
			title:      "Google TOTP doesn't have a name",
			identifier: "GOOGLE TOKEN:SOFTWARE:TOTP",
			authName:   "",
			index:      0,
		},
		{
			title:      "WebAuthn tokens have names",
			identifier: "FIDO WEBAUTHN",
			authName:   "MacBook Touch ID",
			index:      1,
		},
		{
			title:      "A second webauthn token with a different name",
			identifier: "FIDO WEBAUTHN",
			authName:   "Yubikey 5",
			index:      2,
		},
	}

	for _, test := range tests {
		t.Run(test.title, func(t *testing.T) {
			identifier, authName := parseMfaIdentifer(resp, test.index)
			assert.Equal(t, test.identifier, identifier)
			assert.Equal(t, test.authName, authName)
		})
	}
}

func TestGetStateToken(t *testing.T) {

	persistedCookie := &http.Cookie{Name: "TestCookie", Value: "test"}
	svr := httptest.NewTLSServer(http.HandlerFunc(func(w http.ResponseWriter, r *http.Request) {
		assert.Contains(t, r.Cookies(), persistedCookie)

		expected := "var stateToken = \"token1\";"
		_, err := w.Write([]byte(expected))
		assert.Nil(t, err)
	}))
	defer svr.Close()

	idpAccount := cfg.NewIDPAccount()
	idpAccount.URL = svr.URL
	idpAccount.Username = "user@example.com"
	idpAccount.SkipVerify = true

	loginDetails := &creds.LoginDetails{
		Username: idpAccount.Username,
		Password: "abc123",
		URL:      idpAccount.URL,
	}

	oc, err := New(idpAccount)
	assert.Nil(t, err)

	req, _ := http.NewRequest("GET", "/", nil)
	req.AddCookie(persistedCookie)

	stateToken, err := oc.getStateToken(req, loginDetails)
	assert.Nil(t, err)
	assert.Equal(t, "token1", stateToken)
}<|MERGE_RESOLUTION|>--- conflicted
+++ resolved
@@ -4,12 +4,9 @@
 	"crypto/tls"
 	"errors"
 	"fmt"
-<<<<<<< HEAD
 	"io"
-=======
 	"net/http"
 	"net/http/httptest"
->>>>>>> 381b1f01
 	"net/url"
 	"strings"
 	"testing"
@@ -69,7 +66,6 @@
 	}
 }
 
-<<<<<<< HEAD
 func TestExtractSessionToken(t *testing.T) {
 	tests := []struct {
 		name          string
@@ -127,7 +123,8 @@
 			}
 		})
 	}
-=======
+}
+
 func TestGetMfaChallengeContext(t *testing.T) {
 	ts := httptest.NewTLSServer(http.HandlerFunc(func(w http.ResponseWriter, r *http.Request) {
 		_, _ = w.Write([]byte("OK"))
@@ -201,7 +198,6 @@
 	}
 	loginDetails := &creds.LoginDetails{URL: ts.URL, Username: "user@example.com", Password: "test123"}
 	return ac, loginDetails
->>>>>>> 381b1f01
 }
 
 func TestSetDeviceTokenCookie(t *testing.T) {
