--- conflicted
+++ resolved
@@ -3,25 +3,18 @@
 on:
   push:
     tags:
-<<<<<<< HEAD
       - '*'
   workflow_dispatch:
     inputs:
       tag:
         description: The tag to run against. This trigger only runs the MSI builder.
         required: true
-=======
-    - '*'
->>>>>>> dbfb67e1
 
 jobs:
   release:
     name: release
     runs-on: macos-latest
-<<<<<<< HEAD
     if: github.event_name != 'workflow_dispatch'
-=======
->>>>>>> dbfb67e1
     steps:
 
     - name: Set up Go 1.x
